<<<<<<< HEAD
use std::convert::TryFrom;
=======
>>>>>>> 613261dd
use std::{
    collections::HashMap,
    io,
    pin::Pin,
    sync::{atomic::AtomicU64, Arc},
    task::{Context, Poll},
    time::{Duration, Instant},
};
use std::{future::Future, sync::atomic::Ordering};

use futures::{
    stream::{SplitSink, SplitStream},
    Stream, StreamExt, TryFutureExt,
};
use pin_project::pin_project;
<<<<<<< HEAD
use rustls::ServerName;
=======
>>>>>>> 613261dd
use tokio::io::AsyncRead;
use tokio::io::AsyncWrite;
use tokio::io::ReadBuf;
use tokio::{net::TcpStream, sync::Notify};
use tokio::{sync::RwLock, task::JoinHandle};
<<<<<<< HEAD
use tokio_rustls::client::TlsStream;
use tokio_rustls::rustls::ClientConfig;
use tokio_rustls::{rustls, TlsConnector};
=======
use tokio_native_tls::TlsStream;
>>>>>>> 613261dd
use tokio_util::codec::Framed;
use tracing::trace;

pub use message::ClientMessage;
pub use metadata::{Broker, StreamMetadata};
pub use metrics::MetricsCollector;
pub use options::ClientOptions;
use rabbitmq_stream_protocol::{
    commands::{
        close::{CloseRequest, CloseResponse},
        create_stream::CreateStreamCommand,
        credit::CreditCommand,
        declare_publisher::DeclarePublisherCommand,
        delete::Delete,
        delete_publisher::DeletePublisherCommand,
        generic::GenericResponse,
        heart_beat::HeartBeatCommand,
        metadata::MetadataCommand,
        open::{OpenCommand, OpenResponse},
        peer_properties::{PeerPropertiesCommand, PeerPropertiesResponse},
        publish::PublishCommand,
        query_offset::{QueryOffsetRequest, QueryOffsetResponse},
        query_publisher_sequence::{QueryPublisherRequest, QueryPublisherResponse},
        sasl_authenticate::SaslAuthenticateCommand,
        sasl_handshake::{SaslHandshakeCommand, SaslHandshakeResponse},
        store_offset::StoreOffset,
        subscribe::{OffsetSpecification, SubscribeCommand},
        tune::TunesCommand,
        unsubscribe::UnSubscribeCommand,
    },
    types::PublishedMessage,
    FromResponse, Request, Response, ResponseCode, ResponseKind,
};

use crate::{error::ClientError, RabbitMQStreamResult};

pub use self::handler::{MessageHandler, MessageResult};
use self::{
    channel::{channel, ChannelReceiver, ChannelSender},
    codec::RabbitMqStreamCodec,
    dispatcher::Dispatcher,
    message::BaseMessage,
};

mod channel;
mod codec;
mod dispatcher;
mod handler;
mod message;
mod metadata;
mod metrics;
mod options;

#[cfg_attr(docsrs, doc(cfg(feature = "tokio-stream")))]
#[pin_project(project = StreamProj)]
#[derive(Debug)]
enum GenericTcpStream {
    Tcp(#[pin] TcpStream),
    SecureTcp(#[pin] TlsStream<TcpStream>),
}

impl AsyncRead for GenericTcpStream {
    fn poll_read(
        self: Pin<&mut Self>,
        cx: &mut Context<'_>,
        buf: &mut ReadBuf<'_>,
    ) -> Poll<io::Result<()>> {
        match self.project() {
            StreamProj::Tcp(tcp_stream) => tcp_stream.poll_read(cx, buf),
            StreamProj::SecureTcp(tls_stream) => tls_stream.poll_read(cx, buf),
        }
    }
}

impl AsyncWrite for GenericTcpStream {
    fn poll_write(
        self: Pin<&mut Self>,
        cx: &mut Context<'_>,
        buf: &[u8],
    ) -> Poll<io::Result<usize>> {
        match self.project() {
            StreamProj::Tcp(tcp_stream) => tcp_stream.poll_write(cx, buf),
            StreamProj::SecureTcp(tls_stream) => tls_stream.poll_write(cx, buf),
        }
    }

    fn poll_flush(self: Pin<&mut Self>, cx: &mut Context<'_>) -> Poll<io::Result<()>> {
        match self.project() {
            StreamProj::Tcp(tcp_stream) => tcp_stream.poll_flush(cx),
            StreamProj::SecureTcp(tls_stream) => tls_stream.poll_flush(cx),
        }
    }

    fn poll_shutdown(self: Pin<&mut Self>, cx: &mut Context<'_>) -> Poll<io::Result<()>> {
        match self.project() {
            StreamProj::Tcp(tcp_stream) => tcp_stream.poll_shutdown(cx),
            StreamProj::SecureTcp(tls_stream) => tls_stream.poll_shutdown(cx),
        }
    }
}

type SinkConnection = SplitSink<Framed<GenericTcpStream, RabbitMqStreamCodec>, Request>;
type StreamConnection = SplitStream<Framed<GenericTcpStream, RabbitMqStreamCodec>>;

pub struct ClientState {
    server_properties: HashMap<String, String>,
    connection_properties: HashMap<String, String>,
    handler: Option<Arc<dyn MessageHandler>>,
    heartbeat: u32,
    max_frame_size: u32,
    last_heatbeat: Instant,
    heartbeat_task: Option<JoinHandle<()>>,
}

#[async_trait::async_trait]
impl MessageHandler for Client {
    async fn handle_message(&self, item: MessageResult) -> RabbitMQStreamResult<()> {
        match &item {
            Some(Ok(response)) => match response.kind_ref() {
                ResponseKind::Tunes(tune) => self.handle_tune_command(tune).await,
                ResponseKind::Heartbeat(_) => self.handle_heart_beat_command().await,
                _ => {
                    if let Some(handler) = self.state.read().await.handler.as_ref() {
                        let handler = handler.clone();

                        tokio::task::spawn(async move { handler.handle_message(item).await });
                    }
                }
            },
            Some(Err(err)) => {
                trace!(?err);
                if let Some(handler) = self.state.read().await.handler.as_ref() {
                    let handler = handler.clone();

                    tokio::task::spawn(async move { handler.handle_message(item).await });
                }
            }
            None => {
                trace!("Closing client");
                if let Some(handler) = self.state.read().await.handler.as_ref() {
                    let handler = handler.clone();
                    tokio::task::spawn(async move { handler.handle_message(None).await });
                }
            }
        }

        Ok(())
    }
}

/// Raw API for taking to RabbitMQ stream
///
/// For high level APIs check [`crate::Environment`]
#[derive(Clone)]
pub struct Client {
    dispatcher: Dispatcher<Client>,
    channel: Arc<ChannelSender<SinkConnection>>,
    state: Arc<RwLock<ClientState>>,
    opts: ClientOptions,
    tune_notifier: Arc<Notify>,
    publish_sequence: Arc<AtomicU64>,
}

impl Client {
    pub async fn connect(opts: impl Into<ClientOptions>) -> Result<Client, ClientError> {
        let broker = opts.into();

        let (sender, receiver) = Client::create_connection(&broker).await?;

        let dispatcher = Dispatcher::new();

        let state = ClientState {
            server_properties: HashMap::new(),
            connection_properties: HashMap::new(),
            handler: None,
            heartbeat: broker.heartbeat,
            max_frame_size: broker.max_frame_size,
            last_heatbeat: Instant::now(),
            heartbeat_task: None,
        };
        let mut client = Client {
            dispatcher,
            opts: broker,
            channel: Arc::new(sender),
            state: Arc::new(RwLock::new(state)),
            tune_notifier: Arc::new(Notify::new()),
            publish_sequence: Arc::new(AtomicU64::new(1)),
        };

        client.initialize(receiver).await?;

        Ok(client)
    }

    /// Get client's server properties.
    pub async fn server_properties(&self) -> HashMap<String, String> {
        self.state.read().await.server_properties.clone()
    }

    /// Get client's connection properties.
    pub async fn connection_properties(&self) -> HashMap<String, String> {
        self.state.read().await.connection_properties.clone()
    }

    pub async fn set_handler<H: MessageHandler>(&self, handler: H) {
        let mut state = self.state.write().await;

        state.handler = Some(Arc::new(handler));
    }

    pub async fn close(&self) -> RabbitMQStreamResult<()> {
        if self.channel.is_closed() {
            return Err(ClientError::AlreadyClosed);
        }
        let _: CloseResponse = self
            .send_and_receive(|correlation_id| {
                CloseRequest::new(correlation_id, ResponseCode::Ok, "Ok".to_owned())
            })
            .await?;

        let mut state = self.state.write().await;

        if let Some(heartbeat_task) = state.heartbeat_task.take() {
            heartbeat_task.abort();
        }

        drop(state);
        self.channel.close().await
    }
    pub async fn subscribe(
        &self,
        subscription_id: u8,
        stream: &str,
        offset_specification: OffsetSpecification,
        credit: u16,
        properties: HashMap<String, String>,
    ) -> RabbitMQStreamResult<GenericResponse> {
        self.send_and_receive(|correlation_id| {
            SubscribeCommand::new(
                correlation_id,
                subscription_id,
                stream.to_owned(),
                offset_specification,
                credit,
                properties,
            )
        })
        .await
    }

    pub async fn unsubscribe(&self, subscription_id: u8) -> RabbitMQStreamResult<GenericResponse> {
        self.send_and_receive(|correlation_id| {
            UnSubscribeCommand::new(correlation_id, subscription_id)
        })
        .await
    }

    pub async fn create_stream(
        &self,
        stream: &str,
        options: HashMap<String, String>,
    ) -> RabbitMQStreamResult<GenericResponse> {
        self.send_and_receive(|correlation_id| {
            CreateStreamCommand::new(correlation_id, stream.to_owned(), options)
        })
        .await
    }

    pub async fn delete_stream(&self, stream: &str) -> RabbitMQStreamResult<GenericResponse> {
        self.send_and_receive(|correlation_id| Delete::new(correlation_id, stream.to_owned()))
            .await
    }

    pub async fn credit(&self, subscription_id: u8, credit: u16) -> RabbitMQStreamResult<()> {
        self.send(CreditCommand::new(subscription_id, credit)).await
    }

    pub async fn metadata(
        &self,
        streams: Vec<String>,
    ) -> RabbitMQStreamResult<HashMap<String, StreamMetadata>> {
        self.send_and_receive(|correlation_id| MetadataCommand::new(correlation_id, streams))
            .await
            .map(metadata::from_response)
    }

    pub async fn store_offset(
        &self,
        reference: &str,
        stream: &str,
        offset: u64,
    ) -> RabbitMQStreamResult<()> {
        self.send(StoreOffset::new(
            reference.to_owned(),
            stream.to_owned(),
            offset,
        ))
        .await
    }

    pub async fn query_offset(&self, reference: String, stream: &str) -> Result<u64, ClientError> {
        let response = self
            .send_and_receive::<QueryOffsetResponse, _, _>(|correlation_id| {
                QueryOffsetRequest::new(correlation_id, reference, stream.to_owned())
            })
            .await?;

        if !response.is_ok() {
            Err(ClientError::RequestError(response.code().clone()))
        } else {
            Ok(response.from_response())
        }
    }

    pub async fn declare_publisher(
        &self,
        publisher_id: u8,
        publisher_reference: Option<String>,
        stream: &str,
    ) -> RabbitMQStreamResult<GenericResponse> {
        self.send_and_receive(|correlation_id| {
            DeclarePublisherCommand::new(
                correlation_id,
                publisher_id,
                publisher_reference,
                stream.to_owned(),
            )
        })
        .await
    }

    pub async fn delete_publisher(
        &self,
        publisher_id: u8,
    ) -> RabbitMQStreamResult<GenericResponse> {
        self.send_and_receive(|correlation_id| {
            DeletePublisherCommand::new(correlation_id, publisher_id)
        })
        .await
    }

    pub async fn publish<T: BaseMessage>(
        &self,
        publisher_id: u8,
        messages: impl Into<Vec<T>>,
    ) -> RabbitMQStreamResult<Vec<u64>> {
        let messages: Vec<PublishedMessage> = messages
            .into()
            .into_iter()
            .map(|message| {
                let publishing_id = message
                    .publishing_id()
                    .unwrap_or_else(|| self.publish_sequence.fetch_add(1, Ordering::Relaxed));

                PublishedMessage::new(publishing_id, message.to_message())
            })
            .collect();
        let sequences = messages
            .iter()
            .map(rabbitmq_stream_protocol::types::PublishedMessage::publishing_id)
            .collect();
        let len = messages.len();

        // TODO batch publish with max frame size check
        self.send(PublishCommand::new(publisher_id, messages))
            .await?;

        self.opts.collector.publish(len as u64).await;

        Ok(sequences)
    }

    pub async fn query_publisher_sequence(
        &self,
        reference: &str,
        stream: &str,
    ) -> Result<u64, ClientError> {
        self.send_and_receive::<QueryPublisherResponse, _, _>(|correlation_id| {
            QueryPublisherRequest::new(correlation_id, reference.to_owned(), stream.to_owned())
        })
        .await
        .map(|sequence| sequence.from_response())
    }

    async fn create_connection(
        broker: &ClientOptions,
    ) -> Result<
        (
            ChannelSender<SinkConnection>,
            ChannelReceiver<StreamConnection>,
        ),
        ClientError,
    > {
        let stream = if broker.tls.enabled() {
            let stream = TcpStream::connect((broker.host.as_str(), broker.port)).await?;
            let mut roots = rustls::RootCertStore::empty();
            let cert = broker.tls.get_root_certificates();
            /*let cert_bytes = include_bytes!(
                cert
            );*/
            let cert_bytes = std::fs::read(cert);

            let root_cert_store = rustls_pemfile::certs(&mut cert_bytes.unwrap().as_ref()).unwrap();

            root_cert_store
                .iter()
                .for_each(|cert| roots.add(&rustls::Certificate(cert.to_vec())).unwrap());

            let config = ClientConfig::builder()
                .with_safe_defaults()
                .with_root_certificates(roots)
                .with_no_client_auth();

            let connector = TlsConnector::from(Arc::new(config));
            let domain = ServerName::try_from(broker.host.as_str()).unwrap();
            let conn = connector.connect(domain, stream).await?;

            GenericTcpStream::SecureTcp(conn)
        } else {
            let stream = TcpStream::connect((broker.host.as_str(), broker.port)).await?;
            GenericTcpStream::Tcp(stream)
        };

        let stream = Framed::new(stream, RabbitMqStreamCodec {});

        let (sink, stream) = stream.split();
        let (tx, rx) = channel(sink, stream);

        Ok((tx, rx))
    }
    async fn initialize<T>(&mut self, receiver: ChannelReceiver<T>) -> Result<(), ClientError>
    where
        T: Stream<Item = Result<Response, ClientError>> + Unpin + Send,
        T: 'static,
    {
        self.dispatcher.set_handler(self.clone()).await;
        self.dispatcher.start(receiver).await;

        self.with_state_lock(self.peer_properties(), move |state, server_properties| {
            state.server_properties = server_properties;
        })
        .await?;
        self.authenticate().await?;

        self.wait_for_tune_data().await?;

        self.with_state_lock(self.open(), |state, connection_properties| {
            state.connection_properties = connection_properties;
        })
        .await?;

        Ok(())
    }

    async fn with_state_lock<T>(
        &self,
        task: impl Future<Output = RabbitMQStreamResult<T>>,
        mut updater: impl FnMut(&mut ClientState, T),
    ) -> RabbitMQStreamResult<()> {
        let result = task.await?;

        let mut state = self.state.write().await;

        updater(&mut state, result);

        Ok(())
    }

    fn negotiate_value(&self, client: u32, server: u32) -> u32 {
        match (client, server) {
            (client, server) if client == 0 || server == 0 => client.max(server),
            (client, server) => client.min(server),
        }
    }

    async fn wait_for_tune_data(&mut self) -> Result<(), ClientError> {
        self.tune_notifier.notified().await;
        Ok(())
    }

    async fn authenticate(&self) -> Result<(), ClientError> {
        self.sasl_mechanism()
            .and_then(|mechanisms| self.handle_authentication(mechanisms))
            .await
    }

    async fn handle_authentication(&self, _mechanism: Vec<String>) -> Result<(), ClientError> {
        let auth_data = format!("\u{0000}{}\u{0000}{}", self.opts.user, self.opts.password);

        let response = self
            .send_and_receive::<GenericResponse, _, _>(|correlation_id| {
                SaslAuthenticateCommand::new(
                    correlation_id,
                    "PLAIN".to_owned(),
                    auth_data.as_bytes().to_vec(),
                )
            })
            .await?;

        if response.is_ok() {
            Ok(())
        } else {
            Err(ClientError::RequestError(response.code().clone()))
        }
    }

    async fn sasl_mechanism(&self) -> Result<Vec<String>, ClientError> {
        self.send_and_receive::<SaslHandshakeResponse, _, _>(|correlation_id| {
            SaslHandshakeCommand::new(correlation_id)
        })
        .await
        .map(|handshake| handshake.mechanisms)
    }

    async fn send_and_receive<T, R, M>(&self, msg_factory: M) -> Result<T, ClientError>
    where
        R: Into<Request>,
        T: FromResponse,
        M: FnOnce(u32) -> R,
    {
        let (correlation_id, mut receiver) = self.dispatcher.response_channel().await;

        self.channel
            .send(msg_factory(correlation_id).into())
            .await?;

        let response = receiver.recv().await.expect("It should contain a response");

        self.handle_response::<T>(response).await
    }

    async fn send<R>(&self, msg: R) -> Result<(), ClientError>
    where
        R: Into<Request>,
    {
        self.channel.send(msg.into()).await?;
        Ok(())
    }

    async fn handle_response<T: FromResponse>(&self, response: Response) -> Result<T, ClientError> {
        response.get::<T>().ok_or_else(|| {
            ClientError::CastError(format!(
                "Cannot cast response to {}",
                std::any::type_name::<T>()
            ))
        })
    }

    async fn open(&self) -> Result<HashMap<String, String>, ClientError> {
        self.send_and_receive::<OpenResponse, _, _>(|correlation_id| {
            OpenCommand::new(correlation_id, self.opts.v_host.clone())
        })
        .await
        .and_then(|open| {
            if open.is_ok() {
                Ok(open.connection_properties)
            } else {
                Err(ClientError::RequestError(open.code().clone()))
            }
        })
    }

    async fn peer_properties(&self) -> Result<HashMap<String, String>, ClientError> {
        self.send_and_receive::<PeerPropertiesResponse, _, _>(|correlation_id| {
            PeerPropertiesCommand::new(correlation_id, HashMap::new())
        })
        .await
        .map(|peer_properties| peer_properties.server_properties)
    }

    async fn handle_tune_command(&self, tunes: &TunesCommand) {
        let mut state = self.state.write().await;
        state.heartbeat = self.negotiate_value(self.opts.heartbeat, tunes.heartbeat);
        state.max_frame_size = self.negotiate_value(self.opts.max_frame_size, tunes.max_frame_size);

        let heart_beat = state.heartbeat;
        let max_frame_size = state.max_frame_size;

        trace!(
            "Handling tune with frame size {} and heartbeat {}",
            max_frame_size,
            heart_beat
        );

        if let Some(task) = state.heartbeat_task.take() {
            task.abort();
        }

        if heart_beat != 0 {
            let heartbeat_interval = (heart_beat / 2).max(1);
            let channel = self.channel.clone();
            let heartbeat_task = tokio::spawn(async move {
                loop {
                    trace!("Sending heartbeat");
                    let _ = channel.send(HeartBeatCommand::default().into()).await;
                    tokio::time::sleep(Duration::from_secs(heartbeat_interval.into())).await;
                }
            });
            state.heartbeat_task = Some(heartbeat_task);
        }

        drop(state);

        let _ = self
            .channel
            .send(TunesCommand::new(max_frame_size, heart_beat).into())
            .await;

        self.tune_notifier.notify_one();
    }

    async fn handle_heart_beat_command(&self) {
        trace!("Received heartbeat");
        let mut state = self.state.write().await;
        state.last_heatbeat = Instant::now();
    }
}<|MERGE_RESOLUTION|>--- conflicted
+++ resolved
@@ -1,7 +1,5 @@
-<<<<<<< HEAD
 use std::convert::TryFrom;
-=======
->>>>>>> 613261dd
+
 use std::{
     collections::HashMap,
     io,
@@ -17,22 +15,16 @@
     Stream, StreamExt, TryFutureExt,
 };
 use pin_project::pin_project;
-<<<<<<< HEAD
 use rustls::ServerName;
-=======
->>>>>>> 613261dd
 use tokio::io::AsyncRead;
 use tokio::io::AsyncWrite;
 use tokio::io::ReadBuf;
 use tokio::{net::TcpStream, sync::Notify};
 use tokio::{sync::RwLock, task::JoinHandle};
-<<<<<<< HEAD
 use tokio_rustls::client::TlsStream;
 use tokio_rustls::rustls::ClientConfig;
 use tokio_rustls::{rustls, TlsConnector};
-=======
-use tokio_native_tls::TlsStream;
->>>>>>> 613261dd
+
 use tokio_util::codec::Framed;
 use tracing::trace;
 
@@ -430,9 +422,6 @@
             let stream = TcpStream::connect((broker.host.as_str(), broker.port)).await?;
             let mut roots = rustls::RootCertStore::empty();
             let cert = broker.tls.get_root_certificates();
-            /*let cert_bytes = include_bytes!(
-                cert
-            );*/
             let cert_bytes = std::fs::read(cert);
 
             let root_cert_store = rustls_pemfile::certs(&mut cert_bytes.unwrap().as_ref()).unwrap();
