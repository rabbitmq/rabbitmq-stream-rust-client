use std::convert::{TryFrom, TryInto};

use crate::{
    codec::{
        decoder::{read_u16, read_u32},
        Decoder,
    },
    commands::{
        generic::GenericResponse, open::OpenResponse, peer_properties::PeerPropertiesResponse,
        sasl_handshake::SaslHandshakeResponse, tune::TunesCommand,
    },
    error::DecodeError,
    protocol::{
        commands::{
            COMMAND_OPEN, COMMAND_PEER_PROPERTIES, COMMAND_SASL_AUTHENTICATE,
            COMMAND_SASL_HANDSHAKE, COMMAND_TUNE,
        },
        responses::*,
    },
    types::Header,
};

#[cfg_attr(test, derive(fake::Dummy))]
#[derive(Debug, PartialEq)]
pub enum ResponseCode {
    Ok,
    StreamDoesNotExist,
    SubscriptionIdAlreadyExists,
    SubscriptionIdDoesNotExist,
    StreamAlreadyExists,
    StreamNotAvailable,
    SaslMechanismNotSupported,
    AuthenticationFailure,
    SaslError,
    SaslChallange,
    AuthenticationFailureLoopback,
    VirtualHostAccessFailure,
    UnknownFrame,
    FrameTooLarge,
    InternalError,
    AccessRefused,
    PrecoditionFailed,
    PublisherDoesNotExist,
}
#[derive(Debug, PartialEq)]
pub struct Response {
    header: Header,
    pub(crate) kind: ResponseKind,
}

#[derive(Debug, PartialEq)]
pub enum ResponseKind {
    Open(OpenResponse),
    PeerProperties(PeerPropertiesResponse),
    SaslHandshake(SaslHandshakeResponse),
    Generic(GenericResponse),
    Tunes(TunesCommand),
}

impl Response {
    pub fn correlation_id(&self) -> Option<u32> {
        match &self.kind {
            ResponseKind::Open(open) => Some(*open.correlation_id),
            ResponseKind::PeerProperties(peer_properties) => Some(*peer_properties.correlation_id),
            ResponseKind::SaslHandshake(handshake) => Some(*handshake.correlation_id),
            ResponseKind::Generic(generic) => Some(*generic.correlation_id),
            ResponseKind::Tunes(_) => None,
        }
    }

    pub fn get<T>(self) -> Option<T>
    where
        T: FromResponse,
    {
        T::from_response(self)
    }

    pub fn get_ref<T>(&self) -> Option<&T>
    where
        T: FromResponseRef,
    {
        T::from_response(self)
    }
}

impl Decoder for Response {
    fn decode(input: &[u8]) -> Result<(&[u8], Self), crate::error::DecodeError> {
        let (input, _) = read_u32(input)?;

        let (input, header) = Header::decode(input)?;

        let (input, kind) = match header.key() {
            COMMAND_OPEN => {
                OpenResponse::decode(input).map(|(i, kind)| (i, ResponseKind::Open(kind)))?
            }

            COMMAND_PEER_PROPERTIES => PeerPropertiesResponse::decode(input)
                .map(|(i, kind)| (i, ResponseKind::PeerProperties(kind)))?,
            COMMAND_SASL_HANDSHAKE => SaslHandshakeResponse::decode(input)
                .map(|(i, kind)| (i, ResponseKind::SaslHandshake(kind)))?,

            COMMAND_SASL_AUTHENTICATE => {
                GenericResponse::decode(input).map(|(i, kind)| (i, ResponseKind::Generic(kind)))?
            }
            COMMAND_TUNE => {
                TunesCommand::decode(input).map(|(i, kind)| (i, ResponseKind::Tunes(kind)))?
            }

            n => return Err(DecodeError::UsupportedResponseType(n)),
        };
        Ok((input, Response { header, kind }))
    }
}

impl Decoder for ResponseCode {
    fn decode(input: &[u8]) -> Result<(&[u8], Self), crate::error::DecodeError> {
        let (input, code) = read_u16(input)?;

        Ok((input, code.try_into()?))
    }
}

impl TryFrom<u16> for ResponseCode {
    type Error = DecodeError;

    fn try_from(value: u16) -> Result<Self, Self::Error> {
        match value {
            RESPONSE_CODE_OK => Ok(ResponseCode::Ok),
            RESPONSE_CODE_STREAM_DOES_NOT_EXIST => Ok(ResponseCode::StreamDoesNotExist),
            RESPONSE_CODE_SUBSCRIPTION_ID_ALREADY_EXISTS => {
                Ok(ResponseCode::SubscriptionIdAlreadyExists)
            }
            RESPONSE_CODE_SUBSCRIPTION_ID_DOES_NOT_EXIST => {
                Ok(ResponseCode::SubscriptionIdDoesNotExist)
            }
            RESPONSE_CODE_STREAM_ALREADY_EXISTS => Ok(ResponseCode::StreamAlreadyExists),
            RESPONSE_CODE_STREAM_NOT_AVAILABLE => Ok(ResponseCode::StreamNotAvailable),
            RESPONSE_CODE_SASL_MECHANISM_NOT_SUPPORTED => {
                Ok(ResponseCode::SaslMechanismNotSupported)
            }
            RESPONSE_CODE_AUTHENTICATION_FAILURE => Ok(ResponseCode::AuthenticationFailure),
            RESPONSE_CODE_SASL_ERROR => Ok(ResponseCode::SaslError),
            RESPONSE_CODE_SASL_CHALLENGE => Ok(ResponseCode::SaslChallange),
            RESPONSE_CODE_AUTHENTICATION_FAILURE_LOOPBACK => {
                Ok(ResponseCode::AuthenticationFailureLoopback)
            }
            RESPONSE_CODE_VIRTUAL_HOST_ACCESS_FAILURE => Ok(ResponseCode::VirtualHostAccessFailure),
            RESPONSE_CODE_UNKNOWN_FRAME => Ok(ResponseCode::UnknownFrame),
            RESPONSE_CODE_FRAME_TOO_LARGE => Ok(ResponseCode::FrameTooLarge),
            RESPONSE_CODE_INTERNAL_ERROR => Ok(ResponseCode::InternalError),
            RESPONSE_CODE_ACCESS_REFUSED => Ok(ResponseCode::AccessRefused),
            RESPONSE_CODE_PRECONDITION_FAILED => Ok(ResponseCode::PrecoditionFailed),
            RESPONSE_CODE_PUBLISHER_DOES_NOT_EXIST => Ok(ResponseCode::PublisherDoesNotExist),
            _ => Err(DecodeError::UnknownResponseCode(value)),
        }
    }
}

impl From<&ResponseCode> for u16 {
    fn from(code: &ResponseCode) -> Self {
        match code {
            ResponseCode::Ok => RESPONSE_CODE_OK,
            ResponseCode::StreamDoesNotExist => RESPONSE_CODE_STREAM_DOES_NOT_EXIST,
            ResponseCode::SubscriptionIdAlreadyExists => {
                RESPONSE_CODE_SUBSCRIPTION_ID_ALREADY_EXISTS
            }
            ResponseCode::SubscriptionIdDoesNotExist => {
                RESPONSE_CODE_SUBSCRIPTION_ID_DOES_NOT_EXIST
            }
            ResponseCode::StreamAlreadyExists => RESPONSE_CODE_STREAM_ALREADY_EXISTS,
            ResponseCode::StreamNotAvailable => RESPONSE_CODE_STREAM_NOT_AVAILABLE,
            ResponseCode::SaslMechanismNotSupported => RESPONSE_CODE_SASL_MECHANISM_NOT_SUPPORTED,
            ResponseCode::AuthenticationFailure => RESPONSE_CODE_AUTHENTICATION_FAILURE,
            ResponseCode::SaslError => RESPONSE_CODE_SASL_ERROR,
            ResponseCode::SaslChallange => RESPONSE_CODE_SASL_CHALLENGE,
            ResponseCode::AuthenticationFailureLoopback => {
                RESPONSE_CODE_AUTHENTICATION_FAILURE_LOOPBACK
            }
            ResponseCode::VirtualHostAccessFailure => RESPONSE_CODE_VIRTUAL_HOST_ACCESS_FAILURE,
            ResponseCode::UnknownFrame => RESPONSE_CODE_UNKNOWN_FRAME,
            ResponseCode::FrameTooLarge => RESPONSE_CODE_FRAME_TOO_LARGE,
            ResponseCode::InternalError => RESPONSE_CODE_INTERNAL_ERROR,
            ResponseCode::AccessRefused => RESPONSE_CODE_ACCESS_REFUSED,
            ResponseCode::PrecoditionFailed => RESPONSE_CODE_PRECONDITION_FAILED,
            ResponseCode::PublisherDoesNotExist => RESPONSE_CODE_PUBLISHER_DOES_NOT_EXIST,
        }
    }
}

pub trait FromResponse
where
    Self: Sized,
{
    fn from_response(response: Response) -> Option<Self>;
}

pub trait FromResponseRef
where
    Self: Sized,
{
    fn from_response(response: &Response) -> Option<&Self>;
}
#[cfg(test)]
mod tests {

    use byteorder::{BigEndian, WriteBytesExt};

    use crate::{
        codec::{Decoder, Encoder},
        commands::{
            generic::GenericResponse, open::OpenResponse, peer_properties::PeerPropertiesResponse,
            sasl_handshake::SaslHandshakeResponse, tune::TunesCommand,
        },
        protocol::{
            commands::{
                COMMAND_OPEN, COMMAND_PEER_PROPERTIES, COMMAND_SASL_AUTHENTICATE,
                COMMAND_SASL_HANDSHAKE, COMMAND_TUNE,
            },
            version::PROTOCOL_VERSION,
        },
        types::Header,
    };

    use super::{Response, ResponseKind};
    impl Encoder for ResponseKind {
        fn encoded_size(&self) -> u32 {
            match self {
                ResponseKind::Open(open) => open.encoded_size(),
                ResponseKind::PeerProperties(peer_properties) => peer_properties.encoded_size(),
                ResponseKind::SaslHandshake(handshake) => handshake.encoded_size(),
                ResponseKind::Generic(generic) => generic.encoded_size(),
                ResponseKind::Tunes(tune) => tune.encoded_size(),
            }
        }

        fn encode(
            &self,
            writer: &mut impl std::io::Write,
        ) -> Result<(), crate::error::EncodeError> {
            match self {
                ResponseKind::Open(open) => open.encode(writer),
                ResponseKind::PeerProperties(peer_properties) => peer_properties.encode(writer),
                ResponseKind::SaslHandshake(handshake) => handshake.encode(writer),
                ResponseKind::Generic(generic) => generic.encode(writer),
                ResponseKind::Tunes(tune) => tune.encode(writer),
            }
        }
    }

    impl Encoder for Response {
        fn encoded_size(&self) -> u32 {
            self.header.encoded_size() + 2 + self.kind.encoded_size()
        }

        fn encode(
            &self,
            writer: &mut impl std::io::Write,
        ) -> Result<(), crate::error::EncodeError> {
            writer.write_u32::<BigEndian>(self.encoded_size())?;
            self.header.encode(writer)?;
            self.kind.encode(writer)?;
            Ok(())
        }
    }

    macro_rules! response_test {
        ($ty:ty, $variant:path, $cmd:expr) => {
            use fake::{Fake, Faker};
            let payload: $ty = Faker.fake();

            let response = Response {
                header: Header::new($cmd, PROTOCOL_VERSION),
                kind: $variant(payload),
            };

<<<<<<< HEAD
            let mut buffer = vec![];

            response.encode(&mut buffer).unwrap();

            let (remaining, decoded) = Response::decode(&buffer).unwrap();
=======
        let open_response = OpenResponse {
            connection_properties: properties,
            correlation_id: 1,
            code: ResponseCode::Ok,
        };
>>>>>>> 92f7c85b

            assert_eq!(response, decoded);

            assert!(remaining.is_empty());
        };
    }

    #[test]
    fn open_response_test() {
        response_test!(OpenResponse, ResponseKind::Open, COMMAND_OPEN);
    }

    #[test]
    fn peer_properties_response_test() {
        response_test!(
            PeerPropertiesResponse,
            ResponseKind::PeerProperties,
            COMMAND_PEER_PROPERTIES
        );
    }

    #[test]
    fn sasl_handshake_response_test() {
        response_test!(
            SaslHandshakeResponse,
            ResponseKind::SaslHandshake,
            COMMAND_SASL_HANDSHAKE
        );
    }

    #[test]
    fn generic_response_test() {
        response_test!(
            GenericResponse,
            ResponseKind::Generic,
            COMMAND_SASL_AUTHENTICATE
        );
    }

    #[test]
    fn tune_response_test() {
        response_test!(TunesCommand, ResponseKind::Tunes, COMMAND_TUNE);
    }
}<|MERGE_RESOLUTION|>--- conflicted
+++ resolved
@@ -60,10 +60,10 @@
 impl Response {
     pub fn correlation_id(&self) -> Option<u32> {
         match &self.kind {
-            ResponseKind::Open(open) => Some(*open.correlation_id),
-            ResponseKind::PeerProperties(peer_properties) => Some(*peer_properties.correlation_id),
-            ResponseKind::SaslHandshake(handshake) => Some(*handshake.correlation_id),
-            ResponseKind::Generic(generic) => Some(*generic.correlation_id),
+            ResponseKind::Open(open) => Some(open.correlation_id),
+            ResponseKind::PeerProperties(peer_properties) => Some(peer_properties.correlation_id),
+            ResponseKind::SaslHandshake(handshake) => Some(handshake.correlation_id),
+            ResponseKind::Generic(generic) => Some(generic.correlation_id),
             ResponseKind::Tunes(_) => None,
         }
     }
@@ -273,19 +273,11 @@
                 kind: $variant(payload),
             };
 
-<<<<<<< HEAD
             let mut buffer = vec![];
 
             response.encode(&mut buffer).unwrap();
 
             let (remaining, decoded) = Response::decode(&buffer).unwrap();
-=======
-        let open_response = OpenResponse {
-            connection_properties: properties,
-            correlation_id: 1,
-            code: ResponseCode::Ok,
-        };
->>>>>>> 92f7c85b
 
             assert_eq!(response, decoded);
 
