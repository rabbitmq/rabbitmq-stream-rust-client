pub mod create_stream;
pub mod credit;
pub mod declare_publisher;
pub mod delete;
pub mod delete_publisher;
pub mod deliver;
pub mod generic;
pub mod open;
pub mod peer_properties;
pub mod query_offset;
pub mod sasl_authenticate;
pub mod sasl_handshake;
pub mod store_offset;
pub mod subscribe;
pub mod tune;
<<<<<<< HEAD
=======
pub mod unsubscribe;
>>>>>>> 91146788

pub trait Command {
    fn key(&self) -> u16;
}

#[cfg(test)]
mod tests {

    use std::fmt::Debug;

    use crate::codec::{Decoder, Encoder};
    use fake::{Dummy, Fake, Faker};
    pub(crate) fn command_encode_decode_test<T>()
    where
        T: Dummy<Faker> + Encoder + Decoder + Debug + PartialEq,
    {
        let mut buffer = vec![];

        let open: T = Faker.fake();

        let _ = open.encode(&mut buffer);

        let (remaining, decoded) = T::decode(&buffer).unwrap();

        assert_eq!(open, decoded);

        assert!(remaining.is_empty());
    }
}<|MERGE_RESOLUTION|>--- conflicted
+++ resolved
@@ -13,10 +13,7 @@
 pub mod store_offset;
 pub mod subscribe;
 pub mod tune;
-<<<<<<< HEAD
-=======
 pub mod unsubscribe;
->>>>>>> 91146788
 
 pub trait Command {
     fn key(&self) -> u16;
