--- conflicted
+++ resolved
@@ -1,11 +1,8 @@
 pub mod create_stream;
 pub mod declare_publisher;
 pub mod delete;
-<<<<<<< HEAD
+pub mod delete_publisher;
 pub mod generic;
-=======
-pub mod delete_publisher;
->>>>>>> 92f7c85b
 pub mod open;
 pub mod peer_properties;
 pub mod query_offset;
