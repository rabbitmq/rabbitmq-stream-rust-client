--- conflicted
+++ resolved
@@ -5,11 +5,8 @@
 pub mod delete_publisher;
 pub mod deliver;
 pub mod generic;
-<<<<<<< HEAD
 pub mod metadata_update;
-=======
 pub mod heart_beat;
->>>>>>> 8f07e9df
 pub mod open;
 pub mod peer_properties;
 pub mod publish;
