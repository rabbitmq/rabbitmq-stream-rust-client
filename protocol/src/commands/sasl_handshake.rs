--- conflicted
+++ resolved
@@ -5,11 +5,7 @@
     error::{DecodeError, EncodeError},
     protocol::commands::COMMAND_SASL_HANDSHAKE,
     response::ResponseCode,
-<<<<<<< HEAD
-    types::CorrelationId,
     FromResponse,
-=======
->>>>>>> 92f7c85b
 };
 
 use super::Command;
