use std::collections::HashMap;
use std::io::Write;

<<<<<<< HEAD
use crate::{
    codec::{Decoder, Encoder},
    error::{DecodeError, EncodeError},
    protocol::commands::COMMAND_CREATE_STREAM,
    types::CorrelationId,
};
=======
use crate::{codec::Encoder, error::EncodeError, protocol::commands::COMMAND_CREATE_STREAM};
>>>>>>> 92f7c85b

use super::Command;

#[cfg(test)]
use fake::Fake;

#[cfg_attr(test, derive(fake::Dummy))]
#[derive(PartialEq, Debug)]
pub struct CreateStreamCommand {
    correlation_id: u32,
    stream_name: String,
    args: HashMap<String, String>,
}

impl CreateStreamCommand {
    pub fn new(correlation_id: u32, stream_name: String, args: HashMap<String, String>) -> Self {
        Self {
            correlation_id,
            stream_name,
            args,
        }
    }
}

impl Encoder for CreateStreamCommand {
    fn encoded_size(&self) -> u32 {
        self.correlation_id.encoded_size()
            + self.stream_name.as_str().encoded_size()
            + self.args.encoded_size()
    }

    fn encode(&self, writer: &mut impl Write) -> Result<(), EncodeError> {
        self.correlation_id.encode(writer)?;
        self.stream_name.as_str().encode(writer)?;
        self.args.encode(writer)?;
        Ok(())
    }
}

impl Command for CreateStreamCommand {
    fn key(&self) -> u16 {
        COMMAND_CREATE_STREAM
    }
}

impl Decoder for CreateStreamCommand {
    fn decode(input: &[u8]) -> Result<(&[u8], Self), DecodeError> {
        let (input, correlation_id) = CorrelationId::decode(input)?;
        let (input, stream_name) = Option::decode(input)?;
        let (input, args) = HashMap::decode(input)?;

        Ok((
            input,
            CreateStreamCommand {
                correlation_id,
                stream_name: stream_name.unwrap(),
                args,
            },
        ))
    }
}

#[cfg(test)]
mod tests {

<<<<<<< HEAD
    use crate::commands::tests::command_encode_decode_test;

    use super::CreateStreamCommand;

=======
    use std::collections::HashMap;

    use crate::{codec::Decoder, commands::tests::command_encode_decode_test, error::DecodeError};

    use super::CreateStreamCommand;

    impl Decoder for CreateStreamCommand {
        fn decode(input: &[u8]) -> Result<(&[u8], Self), DecodeError> {
            let (input, correlation_id) = u32::decode(input)?;
            let (input, stream_name) = Option::decode(input)?;
            let (input, args) = HashMap::decode(input)?;

            Ok((
                input,
                CreateStreamCommand {
                    correlation_id,
                    stream_name: stream_name.unwrap(),
                    args,
                },
            ))
        }
    }

>>>>>>> 92f7c85b
    #[test]
    fn create_stream_request_test() {
        command_encode_decode_test::<CreateStreamCommand>();
    }
}<|MERGE_RESOLUTION|>--- conflicted
+++ resolved
@@ -1,16 +1,11 @@
 use std::collections::HashMap;
 use std::io::Write;
 
-<<<<<<< HEAD
 use crate::{
     codec::{Decoder, Encoder},
     error::{DecodeError, EncodeError},
     protocol::commands::COMMAND_CREATE_STREAM,
-    types::CorrelationId,
 };
-=======
-use crate::{codec::Encoder, error::EncodeError, protocol::commands::COMMAND_CREATE_STREAM};
->>>>>>> 92f7c85b
 
 use super::Command;
 
@@ -58,7 +53,7 @@
 
 impl Decoder for CreateStreamCommand {
     fn decode(input: &[u8]) -> Result<(&[u8], Self), DecodeError> {
-        let (input, correlation_id) = CorrelationId::decode(input)?;
+        let (input, correlation_id) = u32::decode(input)?;
         let (input, stream_name) = Option::decode(input)?;
         let (input, args) = HashMap::decode(input)?;
 
@@ -76,36 +71,10 @@
 #[cfg(test)]
 mod tests {
 
-<<<<<<< HEAD
     use crate::commands::tests::command_encode_decode_test;
 
     use super::CreateStreamCommand;
 
-=======
-    use std::collections::HashMap;
-
-    use crate::{codec::Decoder, commands::tests::command_encode_decode_test, error::DecodeError};
-
-    use super::CreateStreamCommand;
-
-    impl Decoder for CreateStreamCommand {
-        fn decode(input: &[u8]) -> Result<(&[u8], Self), DecodeError> {
-            let (input, correlation_id) = u32::decode(input)?;
-            let (input, stream_name) = Option::decode(input)?;
-            let (input, args) = HashMap::decode(input)?;
-
-            Ok((
-                input,
-                CreateStreamCommand {
-                    correlation_id,
-                    stream_name: stream_name.unwrap(),
-                    args,
-                },
-            ))
-        }
-    }
-
->>>>>>> 92f7c85b
     #[test]
     fn create_stream_request_test() {
         command_encode_decode_test::<CreateStreamCommand>();
