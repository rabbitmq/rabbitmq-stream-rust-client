--- conflicted
+++ resolved
@@ -3,15 +3,7 @@
 use byteorder::{BigEndian, WriteBytesExt};
 
 use super::Encoder;
-<<<<<<< HEAD
-use crate::{
-    error::EncodeError,
-    types::{CorrelationId, Header},
-    ResponseCode,
-};
-=======
-use crate::{error::EncodeError, types::Header};
->>>>>>> 92f7c85b
+use crate::{error::EncodeError, types::Header, ResponseCode};
 
 impl Encoder for u8 {
     fn encoded_size(&self) -> u32 {
@@ -124,18 +116,6 @@
         writer.write_all(self)?;
         Ok(())
     }
-<<<<<<< HEAD
-}
-
-impl Encoder for u32 {
-    fn encoded_size(&self) -> u32 {
-        4
-    }
-
-    fn encode(&self, writer: &mut impl Write) -> Result<(), EncodeError> {
-        writer.write_u32::<BigEndian>(*self)?;
-        Ok(())
-    }
 }
 
 impl Encoder for ResponseCode {
@@ -150,6 +130,4 @@
 }
 pub fn encode_response_code(code: u16) -> u16 {
     code | 0b1000_0000_0000_0000
-=======
->>>>>>> 92f7c85b
 }